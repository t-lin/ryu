--- conflicted
+++ resolved
@@ -18,20 +18,6 @@
 import urlparse
 
 
-<<<<<<< HEAD
-class OFPClientV1_0(object):
-    version = 'v1.0'
-
-    # /networks/{network_id}/{dpid}_{port}
-    network_path = 'networks/%s'
-    port_path = 'networks/%s/%s_%s'
-    mac_path = 'networks/%s/macs/%s'
-
-    def __init__(self, address):
-        r = urlparse.SplitResult('', address, '', '', '')
-        self.host = r.hostname
-        self.port = r.port
-=======
 class RyuClientBase(object):
     def __init__(self, version, address):
         super(RyuClientBase, self).__init__()
@@ -39,7 +25,6 @@
         res = urlparse.SplitResult('', address, '', '', '')
         self.host = res.hostname
         self.port = res.port
->>>>>>> 01e144d7
         self.url_prefix = '/' + self.version + '/'
 
     def _do_request(self, method, action):
@@ -96,6 +81,11 @@
     def delete_port(self, network_id, dpid, port):
         self._do_request('DELETE', self.path_port % (network_id, dpid, port))
 
+    def add_mac(self, network_id, mac):
+        self._do_request('PUT', self.mac_path % (network_id, mac))
+
+    def del_mac(self, network_id, mac):
+        self._do_request('DELETE', self.mac_path % (network_id, mac))
 
 OFPClient = OFPClientV1_0
 
@@ -117,10 +107,5 @@
     def list_switch_links(self, dpid):
         return self._do_request_read('GET', self.path_switch_links % locals())
 
-    def add_mac(self, network_id, mac):
-        self._do_request('PUT', self.mac_path % (network_id, mac))
-
-    def del_mac(self, network_id, mac):
-        self._do_request('DELETE', self.mac_path % (network_id, mac))
 
 DiscoveryClient = DiscoveryClientV1_0