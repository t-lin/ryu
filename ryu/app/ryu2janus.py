--- conflicted
+++ resolved
@@ -45,13 +45,8 @@
         self.mac_to_port = {}
 
         # Janus address
-<<<<<<< HEAD
-        self.host = '127.0.0.1'
-        self.port = 8090
-=======
         self.host = FLAGS.janus_host
         self.port = FLAGS.janus_port
->>>>>>> 61c5a9e1
         self.url_prefix = '/v1/network'
 
     def _forward2Controller(self, method, url, body=None, headers=None):
