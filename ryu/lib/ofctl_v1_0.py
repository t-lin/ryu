--- conflicted
+++ resolved
@@ -291,10 +291,7 @@
        cookie = int(flow.get('cookie', 0))
     else:
        cookie = 0
-<<<<<<< HEAD
-=======
-
->>>>>>> 2ec0af82
+
     priority = int(flow.get('priority',
                             dp.ofproto.OFP_DEFAULT_PRIORITY))
     flags = int(flow.get('flags', 0))
